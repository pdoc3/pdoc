import codecs
from distutils.core import setup
import os.path as path

cwd = path.dirname(__file__)
longdesc = codecs.open(path.join(cwd, "longdesc.rst"), "r", "utf-8").read()
version = "0.3.12"
with codecs.open(path.join(cwd, "pdoc", "__init__.py"), "r", "utf-8") as f:
    for line in f:
        if line.startswith("__version__"):
            exec(line.strip())
            version = __version__
            break

setup(
    name="pdoc3",
    author="Andrew Gallant",
    author_email="pdoc@burntsushi.net",
    version=version,
    license="UNLICENSE",
    description="A simple program and library to auto generate API "
    "documentation for Python modules.",
    long_description=longdesc,
    url="https://pdoc3.github.io/pdoc",
    classifiers=[
        "Topic :: Documentation",
        "Topic :: Software Development :: Documentation",
        "Topic :: Utilities",
        "License :: Public Domain",
        "Development Status :: 3 - Alpha",
        "Environment :: Console",
        "Intended Audience :: Developers",
        "Operating System :: OS Independent",
        "Programming Language :: Python :: 3",
    ],
    platforms="ANY",
    packages=["pdoc"],
    package_data={"pdoc": ["templates/*"]},
    data_files=[
        (
            "share/pdoc",
<<<<<<< HEAD
            ["README.md", "longdesc.rst", "LICENSE", "CHANGELOG"],
=======
            ["README.md", "longdesc.rst", "LICENSE", "INSTALL", "CHANGELOG"],
>>>>>>> 516e0e24
        ),
        ("share/doc/pdoc", ["doc/pdoc/index.html"]),
    ],
    entry_points={"console_scripts": ["pdoc = pdoc.cli:cli"]},
    provides=["pdoc"],
    extras_require={
        "dev": {
            "black",
            "flake8>=3.5, <3.6",
            "pytest>=3.3,<4",
            "pytest-cov>=2.5.1,<3",
            "pytest-faulthandler>=1.3.1,<2",
            "pytest-timeout>=1.2.1,<2",
            "pytest-xdist>=1.22,<2",
        }
    },
    install_requires=["mako", "markdown", "pygments"],
)<|MERGE_RESOLUTION|>--- conflicted
+++ resolved
@@ -39,11 +39,7 @@
     data_files=[
         (
             "share/pdoc",
-<<<<<<< HEAD
             ["README.md", "longdesc.rst", "LICENSE", "CHANGELOG"],
-=======
-            ["README.md", "longdesc.rst", "LICENSE", "INSTALL", "CHANGELOG"],
->>>>>>> 516e0e24
         ),
         ("share/doc/pdoc", ["doc/pdoc/index.html"]),
     ],
