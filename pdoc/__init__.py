--- conflicted
+++ resolved
@@ -256,14 +256,10 @@
             _ = inspect.findsource(doc_obj.obj)
             tree = ast.parse(doc_obj.source)  # type: ignore
         except (OSError, TypeError, SyntaxError) as exc:
-<<<<<<< HEAD
-            warn(f"Couldn't read PEP-224 variable docstrings from {doc_obj!r}: {exc}")
-=======
             # Don't emit a warning for builtins that don't have source available
             is_builtin = getattr(doc_obj.obj, '__module__', None) == 'builtins'
             if not is_builtin:
                 warn("Couldn't read PEP-224 variable docstrings from {!r}: {}".format(doc_obj, exc))
->>>>>>> 414739bd
             return {}, {}
 
         if isinstance(doc_obj, Class):
