"""
Python package `pdoc` provides types, functions, and a command-line
interface for accessing public documentation of Python modules, and
for presenting it in a user-friendly, industry-standard open format.
It is best suited for small- to medium-sized projects with tidy,
hierarchical APIs.

.. include:: ./documentation.md
"""
import ast
import enum
import importlib.machinery
import importlib.util
import inspect
import os
import os.path as path
import re
import sys
import typing
from contextlib import contextmanager
from copy import copy
from functools import lru_cache, reduce, partial, wraps
from itertools import tee, groupby
from types import ModuleType
from typing import (  # noqa: F401
    cast, Any, Callable, Dict, Generator, Iterable, List, Mapping, NewType,
    Optional, Set, Tuple, Type, TypeVar, Union,
)
from unittest.mock import Mock
from warnings import warn

from mako.lookup import TemplateLookup
from mako.exceptions import TopLevelLookupException
from mako.template import Template

try:
    from pdoc._version import version as __version__  # noqa: F401
except ImportError:
    __version__ = '???'  # Package not installed


_get_type_hints = lru_cache()(typing.get_type_hints)

_URL_MODULE_SUFFIX = '.html'
_URL_INDEX_MODULE_SUFFIX = '.m.html'  # For modules named literal 'index'
_URL_PACKAGE_SUFFIX = '/index.html'

# type.__module__ can be None by the Python spec. In those cases, use this value
_UNKNOWN_MODULE = '?'

T = TypeVar('T', 'Module', 'Class', 'Function', 'Variable')

__pdoc__: Dict[str, Union[bool, str]] = {}

tpl_lookup = TemplateLookup(
    cache_args=dict(cached=True,
                    cache_type='memory'),
    input_encoding='utf-8',
    directories=[path.join(path.dirname(__file__), "templates")],
)
"""
A `mako.lookup.TemplateLookup` object that knows how to load templates
from the file system. You may add additional paths by modifying the
object's `directories` attribute.
"""
if os.getenv("XDG_CONFIG_HOME"):
    tpl_lookup.directories.insert(0, path.join(os.getenv("XDG_CONFIG_HOME", ''), "pdoc"))


class Context(dict):
    """
    The context object that maps all documented identifiers
    (`pdoc.Doc.refname`) to their respective `pdoc.Doc` objects.

    You can pass an instance of `pdoc.Context` to `pdoc.Module` constructor.
    All `pdoc.Module` objects that share the same `pdoc.Context` will see
    (and be able to link in HTML to) each other's identifiers.

    If you don't pass your own `Context` instance to `Module` constructor,
    a global context object will be used.
    """
    __pdoc__['Context.__init__'] = False

    def __init__(self, *args, **kwargs):
        super().__init__(*args, **kwargs)
        # A surrogate so that the check in Module._link_inheritance()
        # "__pdoc__-overriden key {!r} does not exist" can see the object
        # (and not warn).
        self.blacklisted = getattr(args[0], 'blacklisted', set()) if args else set()


_global_context = Context()


def reset():
    """Resets the global `pdoc.Context` to the initial (empty) state."""
    global _global_context
    _global_context.clear()

    # Clear LRU caches
    for func in (_get_type_hints,
                 _is_blacklisted,
                 _is_whitelisted):
        func.cache_clear()
    for cls in (Doc, Module, Class, Function, Variable, External):
        for _, method in inspect.getmembers(cls):
            if isinstance(method, property):
                method = method.fget
            if hasattr(method, 'cache_clear'):
                method.cache_clear()


def _get_config(**kwargs):
    # Apply config.mako configuration
    MAKO_INTERNALS = Template('').module.__dict__.keys()
    DEFAULT_CONFIG = path.join(path.dirname(__file__), 'templates', 'config.mako')
    config = {}
    for config_module in (Template(filename=DEFAULT_CONFIG).module,
                          tpl_lookup.get_template('/config.mako').module):
        config.update((var, getattr(config_module, var, None))
                      for var in config_module.__dict__
                      if var not in MAKO_INTERNALS)

    known_keys = (set(config)
                  | {'docformat'}  # Feature. https://github.com/pdoc3/pdoc/issues/169
                  # deprecated
                  | {'module', 'modules', 'http_server', 'external_links', 'search_query'})
    invalid_keys = {k: v for k, v in kwargs.items() if k not in known_keys}
    if invalid_keys:
        warn(f'Unknown configuration variables (not in config.mako): {invalid_keys}')
    config.update(kwargs)

    if 'search_query' in config:
        warn('Option `search_query` has been deprecated. Use `google_search_query` instead',
             DeprecationWarning, stacklevel=2)
        config['google_search_query'] = config['search_query']
        del config['search_query']

    return config


def _render_template(template_name, **kwargs):
    """
    Returns the Mako template with the given name.  If the template
    cannot be found, a nicer error message is displayed.
    """
    config = _get_config(**kwargs)

    try:
        t = tpl_lookup.get_template(template_name)
    except TopLevelLookupException:
        paths = [path.join(p, template_name.lstrip('/')) for p in tpl_lookup.directories]
        raise OSError(f"No template found at any of: {', '.join(paths)}")

    try:
        return t.render(**config).strip()
    except Exception:
        from mako import exceptions
        print(exceptions.text_error_template().render(),
              file=sys.stderr)
        raise


def html(module_name, docfilter=None, reload=False, skip_errors=False, **kwargs) -> str:
    """
    Returns the documentation for the module `module_name` in HTML
    format. The module must be a module or an importable string.

    `docfilter` is an optional predicate that controls which
    documentation objects are shown in the output. It is a function
    that takes a single argument (a documentation object) and returns
    `True` or `False`. If `False`, that object will not be documented.
    """
    mod = Module(import_module(module_name, reload=reload),
                 docfilter=docfilter, skip_errors=skip_errors)
    link_inheritance()
    return mod.html(**kwargs)


def text(module_name, docfilter=None, reload=False, skip_errors=False, **kwargs) -> str:
    """
    Returns the documentation for the module `module_name` in plain
    text format suitable for viewing on a terminal.
    The module must be a module or an importable string.

    `docfilter` is an optional predicate that controls which
    documentation objects are shown in the output. It is a function
    that takes a single argument (a documentation object) and returns
    `True` or `False`. If `False`, that object will not be documented.
    """
    mod = Module(import_module(module_name, reload=reload),
                 docfilter=docfilter, skip_errors=skip_errors)
    link_inheritance()
    return mod.text(**kwargs)


def import_module(module: Union[str, ModuleType],
                  *, reload: bool = False) -> ModuleType:
    """
    Return module object matching `module` specification (either a python
    module path or a filesystem path to file/directory).
    """
    @contextmanager
    def _module_path(module):
        from os.path import abspath, dirname, isfile, isdir, split
        path = '_pdoc_dummy_nonexistent'
        module_name = inspect.getmodulename(module)
        if isdir(module):
            path, module = split(abspath(module))
        elif isfile(module) and module_name:
            path, module = dirname(abspath(module)), module_name
        try:
            sys.path.insert(0, path)
            yield module
        finally:
            sys.path.remove(path)

    if isinstance(module, Module):
        module = module.obj
    if isinstance(module, str):
        with _module_path(module) as module_path:
            try:
                module = importlib.import_module(module_path)
            except Exception as e:
                raise ImportError(f'Error importing {module!r}: {e.__class__.__name__}: {e}')

    assert inspect.ismodule(module)
    # If this is pdoc itself, return without reloading. Otherwise later
    # `isinstance(..., pdoc.Doc)` calls won't work correctly.
    if reload and not module.__name__.startswith(__name__):
        module = importlib.reload(module)
        # We recursively reload all submodules, in case __all_ is used - cf. issue #264
        for mod_key, mod in list(sys.modules.items()):
            if mod_key.startswith(module.__name__):
                importlib.reload(mod)
    return module


def _pairwise(iterable):
    """s -> (s0,s1), (s1,s2), (s2, s3), ..."""
    a, b = tee(iterable)
    next(b, None)
    return zip(a, b)


def _pep224_docstrings(doc_obj: Union['Module', 'Class'], *,
                       _init_tree=None) -> Tuple[Dict[str, str],
                                                 Dict[str, str]]:
    """
    Extracts PEP-224 docstrings and doc-comments (`#: ...`) for variables of `doc_obj`
    (either a `pdoc.Module` or `pdoc.Class`).

    Returns a tuple of two dicts mapping variable names to their docstrings.
    The second dict contains instance variables and is non-empty only in case
    `doc_obj` is a `pdoc.Class` which has `__init__` method.
    """
    # No variables in namespace packages
    if isinstance(doc_obj, Module) and doc_obj.is_namespace:
        return {}, {}

    vars: Dict[str, str] = {}
    instance_vars: Dict[str, str] = {}

    if _init_tree:
        tree = _init_tree
    else:
        try:
            # Maybe raise exceptions with appropriate message
            # before using cleaned doc_obj.source
            _ = inspect.findsource(doc_obj.obj)
            tree = ast.parse(doc_obj.source)
        except (OSError, TypeError, SyntaxError, UnicodeDecodeError) as exc:
            # Don't emit a warning for builtins that don't have source available
            is_builtin = getattr(doc_obj.obj, '__module__', None) == 'builtins'
            if not is_builtin:
                warn(f"Couldn't read PEP-224 variable docstrings from {doc_obj!r}: {exc}",
                     stacklevel=3 + int(isinstance(doc_obj, Class)))
            return {}, {}

        if isinstance(doc_obj, Class):
            tree = tree.body[0]  # ast.parse creates a dummy ast.Module wrapper

            # For classes, maybe add instance variables defined in __init__
            # Get the *last* __init__ node in case it is preceded by @overloads.
            for node in reversed(tree.body):
                if isinstance(node, ast.FunctionDef) and node.name == '__init__':
                    instance_vars, _ = _pep224_docstrings(doc_obj, _init_tree=node)
                    break

    def get_name(assign_node):
        if isinstance(assign_node, ast.Assign) and len(assign_node.targets) == 1:
            target = assign_node.targets[0]
        elif isinstance(assign_node, ast.AnnAssign):
            target = assign_node.target
            # Skip the annotation. PEP 526 says:
            # > Putting the instance variable annotations together in the class
            # > makes it easier to find them, and helps a first-time reader of the code.
        else:
            return None

        if not _init_tree and isinstance(target, ast.Name):
            name = target.id
        elif (_init_tree and
              isinstance(target, ast.Attribute) and
              isinstance(target.value, ast.Name) and
              target.value.id == 'self'):
            name = target.attr
        else:
            return None

        if not _is_public(name) and not _is_whitelisted(name, doc_obj):
            return None

        return name

    # For handling PEP-224 docstrings for variables
    for assign_node, str_node in _pairwise(ast.iter_child_nodes(tree)):
        if not (isinstance(assign_node, (ast.Assign, ast.AnnAssign)) and
                isinstance(str_node, ast.Expr) and
                isinstance(str_node.value, ast.Constant)):
            continue

        name = get_name(assign_node)
        if not name:
            continue

        docstring = inspect.cleandoc(str_node.value.value).strip()
        if not docstring:
            continue

        vars[name] = docstring

    # For handling '#:' docstrings for variables
    for assign_node in ast.iter_child_nodes(tree):
        if not isinstance(assign_node, (ast.Assign, ast.AnnAssign)):
            continue

        name = get_name(assign_node)
        if not name:
            continue

        # Already documented. PEP-224 method above takes precedence.
        if name in vars:
            continue

        def get_indent(line):
            return len(line) - len(line.lstrip())

        source_lines = doc_obj.source.splitlines()
        assign_line = source_lines[assign_node.lineno - 1]
        assign_indent = get_indent(assign_line)
        comment_lines = []
        MARKER = '#: '
        for line in reversed(source_lines[:assign_node.lineno - 1]):
            if get_indent(line) == assign_indent and line.lstrip().startswith(MARKER):
                comment_lines.append(line.split(MARKER, maxsplit=1)[1])
            else:
                break

        # Since we went 'up' need to reverse lines to be in correct order
        comment_lines = comment_lines[::-1]

        # Finally: check for a '#: ' comment at the end of the assignment line itself.
        if MARKER in assign_line:
            comment_lines.append(assign_line.rsplit(MARKER, maxsplit=1)[1])

        if comment_lines:
            vars[name] = '\n'.join(comment_lines)

    return vars, instance_vars


@lru_cache()
def _is_whitelisted(name: str, doc_obj: Union['Module', 'Class']):
    """
    Returns `True` if `name` (relative or absolute refname) is
    contained in some module's __pdoc__ with a truish value.
    """
    refname = f'{doc_obj.refname}.{name}'
    module: Optional[Module] = doc_obj.module
    while module:
        qualname = refname[len(module.refname) + 1:]
        if module.__pdoc__.get(qualname) or module.__pdoc__.get(refname):
            return True
        module = module.supermodule
    return False


@lru_cache()
def _is_blacklisted(name: str, doc_obj: Union['Module', 'Class']):
    """
    Returns `True` if `name` (relative or absolute refname) is
    contained in some module's __pdoc__ with value False.
    """
    refname = f'{doc_obj.refname}.{name}'
    module: Optional[Module] = doc_obj.module
    while module:
        qualname = refname[len(module.refname) + 1:]
        if module.__pdoc__.get(qualname) is False or module.__pdoc__.get(refname) is False:
            return True
        module = module.supermodule
    return False


def _is_public(ident_name):
    """
    Returns `True` if `ident_name` matches the export criteria for an
    identifier name.
    """
    return not ident_name.startswith("_")


def _is_function(obj):
    return inspect.isroutine(obj) and callable(obj) and not isinstance(obj, Mock)  # Mock: GH-350


def _is_descriptor(obj):
    return (inspect.isdatadescriptor(obj) or
            inspect.ismethoddescriptor(obj) or
            inspect.isgetsetdescriptor(obj) or
            inspect.ismemberdescriptor(obj))


def _unwrap_descriptor(obj):
    if isinstance(obj, property):
        return (getattr(obj, 'fget', False) or
                getattr(obj, 'fset', False) or
                getattr(obj, 'fdel', obj))
    return getattr(obj, '__get__', obj)


def _filter_type(type: Type[T],
                 values: Union[Iterable['Doc'], Mapping[str, 'Doc']]) -> List[T]:
    """
    Return a list of values from `values` of type `type`.
    """
    if isinstance(values, dict):
        values = values.values()
    return [i for i in values if isinstance(i, type)]


def _toposort(graph: Mapping[T, Set[T]]) -> Generator[T, None, None]:
    """
    Return items of `graph` sorted in topological order.
    Source: https://rosettacode.org/wiki/Topological_sort#Python
    """
    items_without_deps = reduce(set.union, graph.values(), set()) - set(graph.keys())  # type: ignore  # noqa: E501
    yield from items_without_deps
    ordered = items_without_deps
    while True:
        graph = {item: (deps - ordered)
                 for item, deps in graph.items()
                 if item not in ordered}
        ordered = {item
                   for item, deps in graph.items()
                   if not deps}
        yield from ordered
        if not ordered:
            break
    assert not graph, f"A cyclic dependency exists amongst {graph!r}"


def link_inheritance(context: Optional[Context] = None):
    """
    Link inheritance relationsships between `pdoc.Class` objects
    (and between their members) of all `pdoc.Module` objects that
    share the provided `context` (`pdoc.Context`).

    You need to call this if you expect `pdoc.Doc.inherits` and
    inherited `pdoc.Doc.docstring` to be set correctly.
    """
    if context is None:
        context = _global_context

    graph = {cls: set(cls.mro(only_documented=True))
             for cls in _filter_type(Class, context)}

    for cls in _toposort(graph):
        cls._fill_inheritance()

    for module in _filter_type(Module, context):
        module._link_inheritance()


class Doc:
    """
    A base class for all documentation objects.

    A documentation object corresponds to *something* in a Python module
    that has a docstring associated with it. Typically, this includes
    modules, classes, functions, and methods. However, `pdoc` adds support
    for extracting some docstrings from abstract syntax trees, making
    (module, class or instance) variables supported too.

    A special type of documentation object `pdoc.External` is used to
    represent identifiers that are not part of the public interface of
    a module. (The name "External" is a bit of a misnomer, since it can
    also correspond to unexported members of the module, particularly in
    a class's ancestor list.)
    """
    __slots__ = ('module', 'name', 'obj', 'docstring', 'inherits')

    def __init__(self, name: str, module, obj, docstring: str = ''):
        """
        Initializes a documentation object, where `name` is the public
        identifier name, `module` is a `pdoc.Module` object where raw
        Python object `obj` is defined, and `docstring` is its
        documentation string. If `docstring` is left empty, it will be
        read with `inspect.getdoc()`.
        """
        self.module = module
        """
        The module documentation object that this object is defined in.
        """

        self.name = name
        """
        The identifier name for this object.
        """

        self.obj = obj
        """
        The raw python object.
        """

        docstring = (docstring or inspect.getdoc(obj) or '').strip()
        if '.. include::' in docstring:
            from pdoc.html_helpers import _ToMarkdown
            docstring = _ToMarkdown.admonitions(docstring, self.module, ('include',))
        self.docstring = docstring
        """
        The cleaned docstring for this object with any `.. include::`
        directives resolved (i.e. content included).
        """

        self.inherits: Optional[Union[Class, Function, Variable]] = None
        """
        The Doc object (Class, Function, or Variable) this object inherits from,
        if any.
        """

    def __repr__(self):
        return f'<{self.__class__.__name__} {self.refname!r}>'

    @property
    @lru_cache()
    def source(self) -> str:
        """
        Cleaned (dedented) source code of the Python object. If not
        available, an empty string.
        """
        try:
            lines, _ = inspect.getsourcelines(_unwrap_descriptor(self.obj))
        except (ValueError, TypeError, OSError):
            return ''
        return inspect.cleandoc(''.join(['\n'] + lines))

    @property
    def refname(self) -> str:
        """
        Reference name of this documentation
        object, usually its fully qualified path
        (e.g. <code>pdoc.Doc.refname</code>). Every
        documentation object provides this property.
        """
        # Ok for Module and External, the rest need it overriden
        return self.name

    @property
    def qualname(self) -> str:
        """
        Module-relative "qualified" name of this documentation
        object, used for show (e.g. <code>Doc.qualname</code>).
        """
        return getattr(self.obj, '__qualname__', self.name)

    @lru_cache()
    def url(self, relative_to: Optional['Module'] = None, *, link_prefix: str = '',
            top_ancestor: bool = False) -> str:
        """
        Canonical relative URL (including page fragment) for this
        documentation object.

        Specify `relative_to` (a `pdoc.Module` object) to obtain a
        relative URL.

        For usage of `link_prefix` see `pdoc.html()`.

        If `top_ancestor` is `True`, the returned URL instead points to
        the top ancestor in the object's `pdoc.Doc.inherits` chain.
        """
        if top_ancestor:
            self = self._inherits_top()

        if relative_to is None or link_prefix:
            return link_prefix + self._url()

        if self.module.name == relative_to.name:
            return f'#{self.refname}'

        # Otherwise, compute relative path from current module to link target
        url = os.path.relpath(self._url(), relative_to.url()).replace(path.sep, '/')
        # We have one set of '..' too many
        if url.startswith('../'):
            url = url[3:]
        return url

    def _url(self):
        return f'{self.module._url()}#{self.refname}'

    def _inherits_top(self):
        """
        Follow the `pdoc.Doc.inherits` chain and return the top object.
        """
        top = self
        while top.inherits:
            top = top.inherits
        return top

    def __lt__(self, other):
        return self.refname < other.refname


class Module(Doc):
    """
    Representation of a module's documentation.
    """
    __pdoc__["Module.name"] = """
        The name of this module with respect to the context/path in which
        it was imported from. It is always an absolute import path.
        """

    __slots__ = ('supermodule', 'doc', '_context', '_is_inheritance_linked',
                 '_skipped_submodules')

    def __init__(self, module: Union[ModuleType, str], *,
                 docfilter: Optional[Callable[[Doc], bool]] = None,
                 supermodule: Optional['Module'] = None,
                 context: Optional[Context] = None,
                 skip_errors: bool = False):
        """
        Creates a `Module` documentation object given the actual
        module Python object.

        `docfilter` is an optional predicate that controls which
        sub-objects are documentated (see also: `pdoc.html()`).

        `supermodule` is the parent `pdoc.Module` this module is
        a submodule of.

        `context` is an instance of `pdoc.Context`. If `None` a
        global context object will be used.

        If `skip_errors` is `True` and an unimportable, erroneous
        submodule is encountered, a warning will be issued instead
        of raising an exception.
        """
        if isinstance(module, str):
            module = import_module(module)

        super().__init__(module.__name__, self, module)
        if self.name.endswith('.__init__') and not self.is_package:
            self.name = self.name[:-len('.__init__')]

        self._context = _global_context if context is None else context
        """
        A lookup table for ALL doc objects of all modules that share this context,
        mainly used in `Module.find_ident()`.
        """
        assert isinstance(self._context, Context), \
            'pdoc.Module(context=) should be a pdoc.Context instance'

        self.supermodule = supermodule
        """
        The parent `pdoc.Module` this module is a submodule of, or `None`.
        """

        self.doc: Dict[str, Union[Module, Class, Function, Variable]] = {}
        """A mapping from identifier name to a documentation object."""

        self._is_inheritance_linked = False
        """Re-entry guard for `pdoc.Module._link_inheritance()`."""

        self._skipped_submodules = set()

        var_docstrings, _ = _pep224_docstrings(self)

        # Populate self.doc with this module's public members
        public_objs = []
        if hasattr(self.obj, '__all__'):
            for name in self.obj.__all__:
                try:
                    obj = getattr(self.obj, name)
                except AttributeError:
                    warn(f"Module {self.module!r} doesn't contain identifier `{name}` "
                         "exported in `__all__`")
                else:
                    if not _is_blacklisted(name, self):
                        obj = inspect.unwrap(obj)
                    public_objs.append((name, obj))
        else:
            def is_from_this_module(obj):
                mod = inspect.getmodule(inspect.unwrap(obj))
                return mod is None or mod.__name__ == self.obj.__name__

            for name, obj in inspect.getmembers(self.obj):
                if ((_is_public(name) or
                     _is_whitelisted(name, self)) and
                        (_is_blacklisted(name, self) or  # skips unwrapping that follows
                         is_from_this_module(obj) or
                         name in var_docstrings)):

                    if _is_blacklisted(name, self):
                        self._context.blacklisted.add(f'{self.refname}.{name}')
                        continue

                    obj = inspect.unwrap(obj)
                    public_objs.append((name, obj))

            index = list(self.obj.__dict__).index
            public_objs.sort(key=lambda i: index(i[0]))

        for name, obj in public_objs:
            if _is_function(obj):
                self.doc[name] = Function(name, self, obj)
            elif inspect.isclass(obj):
                self.doc[name] = Class(name, self, obj)
            elif name in var_docstrings:
                self.doc[name] = Variable(name, self, var_docstrings[name], obj=obj)

        # If the module is a package, scan the directory for submodules
        if self.is_package:

            def iter_modules(paths):
                """
                Custom implementation of `pkgutil.iter_modules()`
                because that one doesn't play well with namespace packages.
                See: https://github.com/pypa/setuptools/issues/83
                """
                from os.path import isdir, join
                for pth in paths:
                    if pth.startswith("__editable__."):
                        # See https://github.com/pypa/pip/issues/11380
                        continue
                    for file in os.listdir(pth):
                        if file.startswith(('.', '__pycache__', '__init__.py')):
                            continue
                        module_name = inspect.getmodulename(file)
                        if module_name:
                            yield module_name
                        if isdir(join(pth, file)) and '.' not in file:
                            yield file

            for root in iter_modules(self.obj.__path__):
                # Ignore if this module was already doc'd.
                if root in self.doc:
                    continue

                # Ignore if it isn't exported
                if not _is_public(root) and not _is_whitelisted(root, self):
                    continue
                if _is_blacklisted(root, self):
                    self._skipped_submodules.add(root)
                    continue

                assert self.refname == self.name
                fullname = f"{self.name}.{root}"
                try:
                    m = Module(import_module(fullname),
                               docfilter=docfilter, supermodule=self,
                               context=self._context, skip_errors=skip_errors)
                except Exception as ex:
                    if skip_errors:
                        warn(str(ex), Module.ImportWarning)
                        continue
                    raise

                self.doc[root] = m
                # Skip empty namespace packages because they may
                # as well be other auxiliary directories
                if m.is_namespace and not m.doc:
                    del self.doc[root]
                    self._context.pop(m.refname)

        # Apply docfilter
        if docfilter:
            for name, dobj in self.doc.copy().items():
                if not docfilter(dobj):
                    self.doc.pop(name)
                    self._context.pop(dobj.refname, None)

        # Build the reference name dictionary of the module
        self._context[self.refname] = self
        for docobj in self.doc.values():
            self._context[docobj.refname] = docobj
            if isinstance(docobj, Class):
                self._context.update((obj.refname, obj)
                                     for obj in docobj.doc.values())

    class ImportWarning(UserWarning):
        """
        Our custom import warning because the builtin is ignored by default.
        https://docs.python.org/3/library/warnings.html#default-warning-filter
        """

    __pdoc__['Module.ImportWarning'] = False

    @property
    def __pdoc__(self) -> dict:
        """This module's __pdoc__ dict, or an empty dict if none."""
        return getattr(self.obj, '__pdoc__', {})

    def _link_inheritance(self):
        # Inherited members are already in place since
        # `Class._fill_inheritance()` has been called from
        # `pdoc.fill_inheritance()`.
        # Now look for docstrings in the module's __pdoc__ override.

        if self._is_inheritance_linked:
            # Prevent re-linking inheritance for modules which have already
            # had done so. Otherwise, this would raise "does not exist"
            # errors if `pdoc.link_inheritance()` is called multiple times.
            return

        # Apply __pdoc__ overrides
        for name, docstring in self.__pdoc__.items():
            # In case of whitelisting with "True", there's nothing to do
            if docstring is True:
                continue

            refname = f"{self.refname}.{name}"
            if docstring in (False, None):
                if docstring is None:
                    warn('Setting `__pdoc__[key] = None` is deprecated; '
                         'use `__pdoc__[key] = False` '
                         f'(key: {name!r}, module: {self.name!r}).')

                if name in self._skipped_submodules:
                    continue

                if (not name.endswith('.__init__') and
                        name not in self.doc and
                        refname not in self._context and
                        refname not in self._context.blacklisted):
                    warn(f'__pdoc__-overriden key {name!r} does not exist '
                         f'in module {self.name!r}')

                obj = self.find_ident(name)
                cls = getattr(obj, 'cls', None)
                if cls:
                    del cls.doc[obj.name]
                self.doc.pop(name, None)
                self._context.pop(refname, None)

                # Pop also all that startwith refname
                for key in list(self._context.keys()):
                    if key.startswith(refname + '.'):
                        del self._context[key]

                continue

            dobj = self.find_ident(refname)
            if isinstance(dobj, External):
                continue
            if not isinstance(docstring, str):
                raise ValueError('__pdoc__ dict values must be strings; '
                                 f'__pdoc__[{name!r}] is of type {type(docstring)}')
            dobj.docstring = inspect.cleandoc(docstring)

        # Now after docstrings are set correctly, continue the
        # inheritance routine, marking members inherited or not
        for c in _filter_type(Class, self.doc):
            c._link_inheritance()

        self._is_inheritance_linked = True

    def text(self, **kwargs) -> str:
        """
        Returns the documentation for this module as plain text.
        """
        txt = _render_template('/text.mako', module=self, **kwargs)
        return re.sub("\n\n\n+", "\n\n", txt)

    def html(self, minify=True, **kwargs) -> str:
        """
        Returns the documentation for this module as
        self-contained HTML.

        If `minify` is `True`, the resulting HTML is minified.

        For explanation of other arguments, see `pdoc.html()`.

        `kwargs` is passed to the `mako` render function.
        """
        html = _render_template('/html.mako', module=self, **kwargs)
        if minify:
            from pdoc.html_helpers import minify_html
            html = minify_html(html)
        if not html.endswith('\n'):
            html = html + '\n'
        return html

    @property
    def is_package(self) -> bool:
        """
        `True` if this module is a package.

        Works by checking whether the module has a `__path__` attribute.
        """
        return hasattr(self.obj, "__path__")

    @property
    def is_namespace(self) -> bool:
        """
        `True` if this module is a namespace package.
        """
        try:
            return self.obj.__spec__.origin in (None, 'namespace')  # None in Py3.7+
        except AttributeError:
            return False

    def find_class(self, cls: type) -> Doc:
        """
        Given a Python `cls` object, try to find it in this module
        or in any of the exported identifiers of the submodules.
        """
        # XXX: Is this corrent? Does it always match
        # `Class.module.name + Class.qualname`?. Especially now?
        # If not, see what was here before.
        return self.find_ident(f'{cls.__module__ or _UNKNOWN_MODULE}.{cls.__qualname__}')

    def find_ident(self, name: str) -> Doc:
        """
        Searches this module and **all** other public modules
        for an identifier with name `name` in its list of
        exported identifiers.

        The documentation object corresponding to the identifier is
        returned. If one cannot be found, then an instance of
        `External` is returned populated with the given identifier.
        """
        _name = name.rstrip('()')  # Function specified with parentheses

        if _name.endswith('.__init__'):  # Ref to class' init is ref to class itself
            _name = _name[:-len('.__init__')]

        return (self.doc.get(_name) or
                self._context.get(_name) or
                self._context.get(f'{self.name}.{_name}') or
                External(name))

    def _filter_doc_objs(self, type: Type[T], sort=True) -> List[T]:
        result = _filter_type(type, self.doc)
        return sorted(result) if sort else result

    def variables(self, sort=True) -> List['Variable']:
        """
        Returns all documented module-level variables in the module,
        optionally sorted alphabetically, as a list of `pdoc.Variable`.
        """
        return self._filter_doc_objs(Variable, sort)

    def classes(self, sort=True) -> List['Class']:
        """
        Returns all documented module-level classes in the module,
        optionally sorted alphabetically, as a list of `pdoc.Class`.
        """
        return self._filter_doc_objs(Class, sort)

    def functions(self, sort=True) -> List['Function']:
        """
        Returns all documented module-level functions in the module,
        optionally sorted alphabetically, as a list of `pdoc.Function`.
        """
        return self._filter_doc_objs(Function, sort)

    def submodules(self) -> List['Module']:
        """
        Returns all documented sub-modules of the module sorted
        alphabetically as a list of `pdoc.Module`.
        """
        return self._filter_doc_objs(Module)

    def _url(self):
        url = self.module.name.replace('.', '/')
        if self.is_package:
            return url + _URL_PACKAGE_SUFFIX
        elif url.endswith('/index'):
            return url + _URL_INDEX_MODULE_SUFFIX
        return url + _URL_MODULE_SUFFIX


def _getmembers_all(obj: type) -> List[Tuple[str, Any]]:
    # The following code based on inspect.getmembers() @ 5b23f7618d43
    mro = obj.__mro__[:-1]  # Skip object
    names = set(dir(obj))
    # Add keys from bases
    for base in mro:
        names.update(base.__dict__.keys())
        # Add members for which type annotations exist
        names.update(getattr(obj, '__annotations__', {}).keys())

    results = []
    for name in names:
        try:
            value = getattr(obj, name)
        except AttributeError:
            for base in mro:
                if name in base.__dict__:
                    value = base.__dict__[name]
                    break
            else:
                # Missing slot member or a buggy __dir__;
                # In out case likely a type-annotated member
                # which we'll interpret as a variable
                value = None
        results.append((name, value))
    return results


class Class(Doc):
    """
    Representation of a class' documentation.
    """
    __slots__ = ('doc', '_super_members')

    def __init__(self, name: str, module: Module, obj, *, docstring: Optional[str] = None):
        assert inspect.isclass(obj)

        if docstring is None:
            init_doc = inspect.getdoc(obj.__init__) or ''
            if init_doc == object.__init__.__doc__:
                init_doc = ''
            docstring = f'{inspect.getdoc(obj) or ""}\n\n{init_doc}'.strip()

        super().__init__(name, module, obj, docstring=docstring)

        self.doc: Dict[str, Union[Function, Variable]] = {}
        """A mapping from identifier name to a `pdoc.Doc` objects."""

        # Annotations for filtering.
        # Use only own, non-inherited annotations (the rest will be inherited)
        annotations = getattr(self.obj, '__annotations__', {})

        public_objs = []
        for _name, obj in _getmembers_all(self.obj):
            # Filter only *own* members. The rest are inherited
            # in Class._fill_inheritance()
            if ((_name in self.obj.__dict__ or
                 _name in annotations) and
                    (_is_public(_name) or
                     _is_whitelisted(_name, self))):

                if _is_blacklisted(_name, self):
                    self.module._context.blacklisted.add(f'{self.refname}.{_name}')
                    continue

                obj = inspect.unwrap(obj)
                public_objs.append((_name, obj))

        def definition_order_index(
                name,
                _annot_index=list(annotations).index,
                _dict_index=list(self.obj.__dict__).index):
            try:
                return _dict_index(name)
            except ValueError:
                pass
            try:
                return _annot_index(name) - len(annotations)  # sort annotated first
            except ValueError:
                return 9e9

        public_objs.sort(key=lambda i: definition_order_index(i[0]))

        var_docstrings, instance_var_docstrings = _pep224_docstrings(self)

        # Convert the public Python objects to documentation objects.
        for name, obj in public_objs:
            if _is_function(obj):
                self.doc[name] = Function(
                    name, self.module, obj, cls=self)
            else:
                self.doc[name] = Variable(
                    name, self.module,
                    docstring=(
                        var_docstrings.get(name) or
                        (inspect.isclass(obj) or _is_descriptor(obj)) and inspect.getdoc(obj)),
                    cls=self,
                    kind="prop" if isinstance(obj, property) else "var",
                    obj=_is_descriptor(obj) and obj or None,
                    instance_var=(_is_descriptor(obj) or
                                  name in getattr(self.obj, '__slots__', ())))

        for name, docstring in instance_var_docstrings.items():
            self.doc[name] = Variable(
                name, self.module, docstring, cls=self,
                obj=getattr(self.obj, name, None),
                instance_var=True)

    @staticmethod
    def _method_type(cls: type, name: str):
        """
        Returns `None` if the method `name` of class `cls`
        is a regular method. Otherwise, it returns
        `classmethod` or `staticmethod`, as appropriate.
        """
        func = getattr(cls, name, None)
        if inspect.ismethod(func):
            # If the function is already bound, it's a classmethod.
            # Regular methods are not bound before initialization.
            return classmethod
        for c in inspect.getmro(cls):
            if name in c.__dict__:
                if isinstance(c.__dict__[name], staticmethod):
                    return staticmethod
                return None
        raise RuntimeError(f"{cls}.{name} not found")

    @property
    def refname(self) -> str:
        return f'{self.module.name}.{self.qualname}'

    def mro(self, only_documented=False) -> List['Class']:
        """
        Returns a list of ancestor (superclass) documentation objects
        in method resolution order.

        The list will contain objects of type `pdoc.Class`
        if the types are documented, and `pdoc.External` otherwise.
        """
        classes = [cast(Class, self.module.find_class(c))
                   for c in inspect.getmro(self.obj)
                   if c not in (self.obj, object)]
        if self in classes:
            # This can contain self in case of a class inheriting from
            # a class with (previously) the same name. E.g.
            #
            #     class Loc(namedtuple('Loc', 'lat lon')): ...
            #
            # We remove it from ancestors so that toposort doesn't break.
            classes.remove(self)
        if only_documented:
            classes = _filter_type(Class, classes)
        return classes

    def subclasses(self) -> List['Class']:
        """
        Returns a list of subclasses of this class that are visible to the
        Python interpreter (obtained from `type.__subclasses__()`).

        The objects in the list are of type `pdoc.Class` if available,
        and `pdoc.External` otherwise.
        """
        return sorted(cast(Class, self.module.find_class(c))
                      for c in type.__subclasses__(self.obj))

    def params(self, *, annotate=False, link=None) -> List[str]:
        """
        Return a list of formatted parameters accepted by the
        class constructor (method `__init__`). See `pdoc.Function.params`.
        """
        name = self.name + '.__init__'
        qualname = self.qualname + '.__init__'
        refname = self.refname + '.__init__'
        exclusions = self.module.__pdoc__
        if name in exclusions or qualname in exclusions or refname in exclusions:
            return []

        return Function._params(self, annotate=annotate, link=link, module=self.module)

    def _filter_doc_objs(self, type: Type[T], include_inherited=True,
                         filter_func: Callable[[T], bool] = lambda x: True,
                         sort=True) -> List[T]:
        result = [obj for obj in _filter_type(type, self.doc)
                  if (include_inherited or not obj.inherits) and filter_func(obj)]
        return sorted(result) if sort else result

    def class_variables(self, include_inherited=True, sort=True) -> List['Variable']:
        """
        Returns an optionally-sorted list of `pdoc.Variable` objects that
        represent this class' class variables.
        """
        return self._filter_doc_objs(
            Variable, include_inherited, lambda dobj: not dobj.instance_var,
            sort)

    def instance_variables(self, include_inherited=True, sort=True) -> List['Variable']:
        """
        Returns an optionally-sorted list of `pdoc.Variable` objects that
        represent this class' instance variables. Instance variables
        are those defined in a class's `__init__` as `self.variable = ...`.
        """
        return self._filter_doc_objs(
            Variable, include_inherited, lambda dobj: dobj.instance_var,
            sort)

    def methods(self, include_inherited=True, sort=True) -> List['Function']:
        """
        Returns an optionally-sorted list of `pdoc.Function` objects that
        represent this class' methods.
        """
        return self._filter_doc_objs(
            Function, include_inherited, lambda dobj: dobj.is_method,
            sort)

    def functions(self, include_inherited=True, sort=True) -> List['Function']:
        """
        Returns an optionally-sorted list of `pdoc.Function` objects that
        represent this class' static functions.
        """
        return self._filter_doc_objs(
            Function, include_inherited, lambda dobj: not dobj.is_method,
            sort)

    def inherited_members(self) -> List[Tuple['Class', List[Doc]]]:
        """
        Returns all inherited members as a list of tuples
        (ancestor class, list of ancestor class' members sorted by name),
        sorted by MRO.
        """
        return sorted(((cast(Class, k), sorted(g))
                       for k, g in groupby((i.inherits
                                            for i in self.doc.values() if i.inherits),
                                           key=lambda i: i.cls)),                   # type: ignore
                      key=lambda x, _mro_index=self.mro().index: _mro_index(x[0]))  # type: ignore

    def _fill_inheritance(self):
        """
        Traverses this class's ancestor list and attempts to fill in
        missing documentation objects from its ancestors.

        Afterwards, call to `pdoc.Class._link_inheritance()` to also
        set `pdoc.Doc.inherits` pointers.
        """
        super_members = self._super_members = {}
        for cls in self.mro(only_documented=True):
            for name, dobj in cls.doc.items():
                if name not in super_members and dobj.docstring:
                    super_members[name] = dobj
                    if name not in self.doc:
                        dobj = copy(dobj)
                        dobj.cls = self

                        self.doc[name] = dobj
                        self.module._context[dobj.refname] = dobj

    def _link_inheritance(self):
        """
        Set `pdoc.Doc.inherits` pointers to inherited ancestors' members,
        as appropriate. This must be called after
        `pdoc.Class._fill_inheritance()`.

        The reason this is split in two parts is that in-between
        the `__pdoc__` overrides are applied.
        """
        if not hasattr(self, '_super_members'):
            return

        for name, parent_dobj in self._super_members.items():
            try:
                dobj = self.doc[name]
            except KeyError:
                # There is a key in some __pdoc__ dict blocking this member
                continue
            if (dobj.obj is parent_dobj.obj or
                    (dobj.docstring or parent_dobj.docstring) == parent_dobj.docstring):
                dobj.inherits = parent_dobj
                dobj.docstring = parent_dobj.docstring
        del self._super_members


def maybe_lru_cache(func):
    cached_func = lru_cache()(func)

    @wraps(func)
    def wrapper(*args):
        try:
            return cached_func(*args)
        except TypeError:
            return func(*args)

    return wrapper


@maybe_lru_cache
def _formatannotation(annot):
    """
    Format typing annotation with better handling of `typing.NewType`,
    `typing.Optional`, `nptyping.NDArray` and other types.

    >>> _formatannotation(NewType('MyType', str))
    'pdoc.MyType'
    >>> _formatannotation(Optional[Tuple[Optional[int], None]])
    'Optional[Tuple[Optional[int], None]]'
    """
    class force_repr(str):
        __repr__ = str.__str__

    def maybe_replace_reprs(a):
        # NoneType -> None
        if a is type(None):  # noqa: E721
            return force_repr('None')
        # Union[T, None] -> Optional[T]
        if (getattr(a, '__origin__', None) is typing.Union and
                len(a.__args__) == 2 and
                type(None) in a.__args__):
            t = inspect.formatannotation(
                maybe_replace_reprs(next(filter(None, a.__args__))))
            return force_repr(f'Optional[{t}]')
        # typing.NewType('T', foo) -> T
        module = getattr(a, '__module__', '')
        if module == 'typing' and getattr(a, '__qualname__', '').startswith('NewType.'):
            return force_repr(a.__name__)
        # nptyping.types._ndarray.NDArray -> NDArray[(Any,), Int[64]]  # GH-231
        if module.startswith('nptyping.'):
            return force_repr(repr(a))
        # Recurse into typing.Callable/etc. args
        if hasattr(a, 'copy_with') and hasattr(a, '__args__'):
            if a is typing.Callable:
                # Bug on Python < 3.9, https://bugs.python.org/issue42195
                return a
            a = a.copy_with(tuple([maybe_replace_reprs(arg) for arg in a.__args__]))
        return a

    return str(inspect.formatannotation(maybe_replace_reprs(annot)))


class Function(Doc):
    """
    Representation of documentation for a function or method.
    """
    __slots__ = ('cls',)

    def __init__(self, name: str, module: Module, obj, *, cls: Optional[Class] = None):
        """
        Same as `pdoc.Doc`, except `obj` must be a
        Python function object. The docstring is gathered automatically.

        `cls` should be set when this is a method or a static function
        beloing to a class. `cls` should be a `pdoc.Class` object.

        `method` should be `True` when the function is a method. In
        all other cases, it should be `False`.
        """
        assert callable(obj), (name, module, obj)
        super().__init__(name, module, obj)

        self.cls = cls
        """
        The `pdoc.Class` documentation object if the function is a method.
        If not, this is None.
        """

    @property
    def is_method(self) -> bool:
        """
        Whether this function is a normal bound method.

        In particular, static and class methods have this set to False.
        """
        assert self.cls
        return not Class._method_type(self.cls.obj, self.name)

    @property
    def method(self):
        warn('`Function.method` is deprecated. Use: `Function.is_method`', DeprecationWarning,
             stacklevel=2)
        return self.is_method

    __pdoc__['Function.method'] = False

    def funcdef(self) -> str:
        """
        Generates the string of keywords used to define the function,
        for example `def` or `async def`.
        """
        return 'async def' if self._is_async else 'def'

    @property
    def _is_async(self):
        """
        Returns whether is function is asynchronous, either as a coroutine or an async
        generator.
        """
        try:
            # Both of these are required because coroutines aren't classified as async
            # generators and vice versa.
            obj = inspect.unwrap(self.obj)
            return (inspect.iscoroutinefunction(obj) or
                    inspect.isasyncgenfunction(obj))
        except AttributeError:
            return False

    def return_annotation(self, *, link=None) -> str:
        """Formatted function return type annotation or empty string if none."""
        annot = ''
        for method in (
                lambda: _get_type_hints(self.obj)['return'],
                # Mainly for non-property variables
                lambda: _get_type_hints(cast(Class, self.cls).obj)[self.name],
                # global variables
                lambda: _get_type_hints(not self.cls and self.module.obj)[self.name],
                # properties
                lambda: inspect.signature(_unwrap_descriptor(self.obj)).return_annotation,
                # Use raw annotation strings in unmatched forward declarations
                lambda: cast(Class, self.cls).obj.__annotations__[self.name],
                # Extract annotation from the docstring for C builtin function
                lambda: Function._signature_from_string(self).return_annotation,
        ):
            try:
                annot = method()
            except Exception:
                continue
            else:
                break
        else:
            # Don't warn on variables. The annotation just isn't available.
            if not isinstance(self, Variable):
                warn(f"Error handling return annotation for {self!r}", stacklevel=3)

        if annot is inspect.Parameter.empty or not annot:
            return ''

        if isinstance(annot, str):
            s = annot
        else:
            s = _formatannotation(annot)
            s = re.sub(r'\bForwardRef\((?P<quot>[\"\'])(?P<str>.*?)(?P=quot)\)',
                       r'\g<str>', s)
        s = s.replace(' ', '\N{NBSP}')  # Better line breaks in html signatures

        if link:
            from pdoc.html_helpers import _linkify
            s = re.sub(r'[\w\.]+', partial(_linkify, link=link, module=self.module), s)
        return s

    def params(self, *, annotate: bool = False,
               link: Optional[Callable[[Doc], str]] = None) -> List[str]:
        """
        Returns a list where each element is a nicely formatted
        parameter of this function. This includes argument lists,
        keyword arguments and default values, and it doesn't include any
        optional arguments whose names begin with an underscore.

        If `annotate` is True, the parameter strings include [PEP 484]
        type hint annotations.

        [PEP 484]: https://www.python.org/dev/peps/pep-0484/
        """
        return self._params(self, annotate=annotate, link=link, module=self.module)

    @staticmethod
    def _params(doc_obj, annotate=False, link=None, module=None):
        try:
            # We want __init__ to actually be implemented somewhere in the
            # MRO to still satisfy https://github.com/pdoc3/pdoc/issues/124
            if (
                inspect.isclass(doc_obj.obj)
                and doc_obj.obj.__init__ is not object.__init__
            ):
                # Remove the first argument (self) from __init__ signature
                init_sig = inspect.signature(doc_obj.obj.__init__)
                init_params = list(init_sig.parameters.values())
                signature = init_sig.replace(parameters=init_params[1:])
            else:
                signature = inspect.signature(doc_obj.obj)
        except ValueError:
            signature = Function._signature_from_string(doc_obj)
            if not signature:
                return ['...']

        def safe_default_value(p: inspect.Parameter):
            value = p.default
            if value is inspect.Parameter.empty:
                return p

            replacement = next((i for i in ('os.environ',
                                            'sys.stdin',
                                            'sys.stdout',
                                            'sys.stderr',)
                                if value is eval(i)), None)
            if not replacement:
                if isinstance(value, enum.Enum):
                    replacement = str(value)
                elif inspect.isclass(value):
                    replacement = f'{value.__module__ or _UNKNOWN_MODULE}.{value.__qualname__}'
                elif ' at 0x' in repr(value):
                    replacement = re.sub(r' at 0x\w+', '', repr(value))

                nonlocal link
                if link and ('<' in repr(value) or '>' in repr(value)):
                    import html
                    replacement = html.escape(replacement or repr(value))

            if replacement:
                class mock:
                    def __repr__(self):
                        return replacement
                return p.replace(default=mock())
            return p

        params = []
        kw_only = False
        pos_only = False
        EMPTY = inspect.Parameter.empty

        if link:
            from pdoc.html_helpers import _linkify
            _linkify = partial(_linkify, link=link, module=module)

        for p in signature.parameters.values():  # type: inspect.Parameter
            if not _is_public(p.name) and p.default is not EMPTY:
                continue

            if p.kind == p.POSITIONAL_ONLY:
                pos_only = True
            elif pos_only:
                params.append("/")
                pos_only = False

            if p.kind == p.VAR_POSITIONAL:
                kw_only = True
            if p.kind == p.KEYWORD_ONLY and not kw_only:
                kw_only = True
                params.append('*')

            p = safe_default_value(p)

            if not annotate:
                p = p.replace(annotation=EMPTY)

            formatted = p.name
            if p.annotation is not EMPTY:
                annotation = _formatannotation(p.annotation).replace(' ', '\N{NBSP}')
                # "Eval" forward-declarations (typing string literals)
                if isinstance(p.annotation, str):
                    annotation = annotation.strip("'")
                if link:
                    annotation = re.sub(r'[\w\.]+', _linkify, annotation)
                formatted += f':\N{NBSP}{annotation}'
            if p.default is not EMPTY:
                if p.annotation is not EMPTY:
                    formatted += f'\N{NBSP}=\N{NBSP}{repr(p.default)}'
                else:
                    formatted += f'={repr(p.default)}'
            if p.kind == p.VAR_POSITIONAL:
                formatted = f'*{formatted}'
            elif p.kind == p.VAR_KEYWORD:
                formatted = f'**{formatted}'

            params.append(formatted)

        if pos_only:
            params.append("/")

        return params

    @staticmethod
    @lru_cache()
    def _signature_from_string(self):
        signature = None
        for expr, cleanup_docstring, filter in (
                # Full proper typed signature, such as one from pybind11
                (r'^{}\(.*\)(?: -> .*)?$', True, lambda s: s),
                # Human-readable, usage-like signature from some Python builtins
                # (e.g. `range` or `slice` or `itertools.repeat` or `numpy.arange`)
                (r'^{}\(.*\)(?= -|$)', False, lambda s: s.replace('[', '').replace(']', '')),
        ):
            strings = sorted(re.findall(expr.format(self.name),
                                        self.docstring, re.MULTILINE),
                             key=len, reverse=True)
            if strings:
                string = filter(strings[0])
                _locals, _globals = {}, {}
                _globals.update({'capsule': None})  # pybind11 capsule data type
                _globals.update(typing.__dict__)
                _globals.update(self.module.obj.__dict__)
                # Trim binding module basename from type annotations
                # See: https://github.com/pdoc3/pdoc/pull/148#discussion_r407114141
                module_basename = self.module.name.rsplit('.', maxsplit=1)[-1]
                if module_basename in string and module_basename not in _globals:
                    string = re.sub(fr'(?<!\.)\b{module_basename}\.\b', '', string)

                try:
                    exec(f'def {string}: pass', _globals, _locals)
                except Exception:
                    continue
                signature = inspect.signature(_locals[self.name])
                if cleanup_docstring and len(strings) == 1:
                    # Remove signature from docstring variable
                    self.docstring = self.docstring.replace(strings[0], '')
                break
        return signature

    @property
    def refname(self) -> str:
        return f'{self.cls.refname if self.cls else self.module.refname}.{self.name}'


class Variable(Doc):
    """
    Representation of a variable's documentation. This includes
    module, class, and instance variables.
    """
    __slots__ = ('cls', 'instance_var', 'kind')

<<<<<<< HEAD
    def __init__(self, name, module, docstring, *,
                 obj=None, cls: Class = None, instance_var=False, kind=None):
=======
    def __init__(self, name: str, module: Module, docstring, *,
                 obj=None, cls: Optional[Class] = None, instance_var: bool = False):
>>>>>>> c3fb554d
        """
        Same as `pdoc.Doc`, except `cls` should be provided
        as a `pdoc.Class` object when this is a class or instance
        variable.
        """
        super().__init__(name, module, obj, docstring)

        self.cls = cls
        """
        The `pdoc.Class` object if this is a class or instance
        variable. If not (i.e. it is a global variable), this is None.
        """

        self.instance_var = instance_var
        """
        True if variable is some class' instance variable (as
        opposed to class variable).
        """

        self.kind = kind
        """
        `prop` if variable is a dynamic property (has getter/setter or deleter),
        or `var` otherwise.
        """

    @property
    def qualname(self) -> str:
        if self.cls:
            return f'{self.cls.qualname}.{self.name}'
        return self.name

    @property
    def refname(self) -> str:
        return f'{self.cls.refname if self.cls else self.module.refname}.{self.name}'

    def type_annotation(self, *, link=None) -> str:
        """Formatted variable type annotation or empty string if none."""
        return Function.return_annotation(cast(Function, self), link=link)


class External(Doc):
    """
    A representation of an external identifier. The textual
    representation is the same as an internal identifier.

    External identifiers are also used to represent something that is
    not documented but appears somewhere in the public interface (like
    the ancestor list of a class).
    """

    __pdoc__["External.docstring"] = """
        An empty string. External identifiers do not have
        docstrings.
        """
    __pdoc__["External.module"] = """
        Always `None`. External identifiers have no associated
        `pdoc.Module`.
        """
    __pdoc__["External.name"] = """
        Always equivalent to `pdoc.External.refname` since external
        identifiers are always expressed in their fully qualified
        form.
        """

    def __init__(self, name: str):
        """
        Initializes an external identifier with `name`, where `name`
        should be a fully qualified name.
        """
        super().__init__(name, None, None)

    def url(self, *args, **kwargs):
        """
        `External` objects return absolute urls matching `/{name}.ext`.
        """
        return f'/{self.name}.ext'<|MERGE_RESOLUTION|>--- conflicted
+++ resolved
@@ -23,7 +23,7 @@
 from itertools import tee, groupby
 from types import ModuleType
 from typing import (  # noqa: F401
-    cast, Any, Callable, Dict, Generator, Iterable, List, Mapping, NewType,
+    cast, Any, Callable, Dict, Generator, Iterable, List, Literal, Mapping, NewType,
     Optional, Set, Tuple, Type, TypeVar, Union,
 )
 from unittest.mock import Mock
@@ -1605,13 +1605,9 @@
     """
     __slots__ = ('cls', 'instance_var', 'kind')
 
-<<<<<<< HEAD
-    def __init__(self, name, module, docstring, *,
-                 obj=None, cls: Class = None, instance_var=False, kind=None):
-=======
     def __init__(self, name: str, module: Module, docstring, *,
-                 obj=None, cls: Optional[Class] = None, instance_var: bool = False):
->>>>>>> c3fb554d
+                 obj=None, cls: Optional[Class] = None, instance_var: bool = False,
+                 kind: Literal["prop", "var"] = 'var'):
         """
         Same as `pdoc.Doc`, except `cls` should be provided
         as a `pdoc.Class` object when this is a class or instance
