--- conflicted
+++ resolved
@@ -121,16 +121,10 @@
         config.update((var, getattr(config_module, var, None))
                       for var in config_module.__dict__
                       if var not in MAKO_INTERNALS)
-<<<<<<< HEAD
-    known_keys = set(config) | {'module', 'modules', 'http_server',
-                                'html_index', 'external_links'}  # deprecated
-=======
-
     known_keys = (set(config)
                   | {'docformat'}  # Feature. https://github.com/pdoc3/pdoc/issues/169
                   # deprecated
-                  | {'module', 'modules', 'http_server', 'external_links', 'search_query'})
->>>>>>> aef1917a
+                  | {'module', 'modules', 'http_server', 'html_index', 'external_links', 'search_query'})
     invalid_keys = {k: v for k, v in kwargs.items() if k not in known_keys}
     if invalid_keys:
         warn(f'Unknown configuration variables (not in config.mako): {invalid_keys}')
