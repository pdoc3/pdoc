"""Module docstring"""
import subprocess

CONST = 'const'
"""CONST docstring"""

var = 2
"""var docstring"""

# https://github.com/mitmproxy/pdoc/pull/44
foreign_var = subprocess.CalledProcessError(0, '')
"""foreign var docstring"""

__pdoc__ = {}


class A:
    """`A` is base class for `example_pkg.B`."""  # Test refname link
    def overridden(self):
        """A.overridden docstring"""

    def overridden_same_docstring(self):
        """A.overridden_same_docstring docstring"""

    def inherited(self):  # Inherited in B
        """A.inherited docstring"""


class B(A, int):
    """
    B docstring

    External refs: `sys.version`, `sys`
    """

    CONST = 2
    """B.CONST docstring"""

    var = 3
    """B.var docstring"""

    def __init__(self):
        """__init__ docstring"""
        self.instance_var = None
        """instance var docstring"""

    def f(self, a: int, b: int = 1, *args, c: str = 'c', **kwargs):
        """B.f docstring"""

    @staticmethod
    def static(x):
        """B.static docstring"""

    @classmethod
    def cls(cls):
        """B.cls docstring"""

    def _private(self):
        """B._private docstring"""

    @staticmethod
    def _private_static():
        """B._private_static docstring"""

    @classmethod
    def _private_cls(cls):
        """B._private_cls docstring"""

    @property
    def p(self):
        """B.p docstring"""
        return 1

    class C:
        """B.C docstring"""
        def f(self):
            """B.C.f docstring"""

    class _Private:
        """B._Private docstring"""
        def f(self):
            """B._Private.f docstring"""

    def overridden(self):
        pass

    assert overridden.__doc__ is None
    __pdoc__['B.overridden'] = 'B.overridden docstring'

    def overridden_same_docstring(self):
        pass


class C(B): pass  # noqa: E701, E302
class D(C): pass  # noqa: E701, E302


class Hidden:
    __pdoc__['Hidden'] = False


class Docformats:
    def numpy(self):
        """
        Summary line.

        Parameters
        ----------
        x1, x2 : array_like
            Input arrays,
            description of `x1`, `x2`.

            .. versionadded:: 1.5.0
        x : { NoneType, 'B', 'C' }, optional
        n : int or list of int
            Description of num
        *args, **kwargs
            Passed on.

        Returns
        -------
        output : pdoc.Doc
            The output array

        Raises
        ------
        TypeError
            When something.

        See Also
        --------
        fromstring, loadtxt

        See Also
        --------
        pdoc.text : Function a with its description.
        scipy.random.norm : Random variates, PDFs, etc.

        Notes
        -----
        Foo bar.

        ### H3 Title

        Foo bar.
        """

    def google(self):
        """
        Summary line.
        Nomatch:

        Args:
<<<<<<< HEAD
            arg1 (int): Description of arg1
            arg2 (str or int): Description of arg2
            arg3 (str, optional): Description of arg3
            arg4 (str, optional, default=10): Description of arg4
            arg5 (str,optional,default=10): Description of arg5
            arg6 (str or int,optional,default = 10): Description of arg6
            *args: passed around
=======
          arg1 (int): Description of arg1
          arg2 (str or int): Description of arg2
          test_sequence: 2-dim numpy array of real numbers, size: N * D
            - the test observation sequence.

                test_sequence =
                code

            Continue.
          *args: passed around

        Returns:
            issue_10: description didn't work across multiple lines
                if only a single item was listed. `inspect.cleandoc()`
                somehow stripped the required extra indentation.
>>>>>>> 7500791b

        Returns:
            bool: Description of return value

        Raises:
            AttributeError: The ``Raises`` section is a list of all exceptions
                that are relevant to the interface.

                and a third line.
            ValueError: If `arg2` is equal to `arg1`.

        Test a title without a blank line before it.
        Args:
            A: a

        Examples:
          Examples in doctest format.

          >>> a = [1,2,3]

        Todos:
            * For module TODOs
        """

    def doctests(self):
        """
        Need an intro paragrapgh.

            >>> Then code is indented one level

        Alternatively
        ```
        fenced code works
        ```
        """

    def reST_directives(self):
        """
        .. todo::

           Create something.

        .. admonition:: Example

           Image shows something.

           .. image:: /logo.png

           .. note::
              Can only nest admonitions two levels.

        .. image:: https://www.debian.org/logos/openlogo-nd-100.png

        Now you know.

        .. warning::

            Some warning
            lines.

        * Describe some func in a list
          across multiple lines:

            .. deprecated:: 3.1
              Use `spam` instead.

            .. versionadded:: 2.5
             The *spam* parameter.

        .. caution::
            Don't touch this!
        """


numpy = Docformats.numpy


google = Docformats.google


doctests = Docformats.doctests


reST_directives = Docformats.reST_directives<|MERGE_RESOLUTION|>--- conflicted
+++ resolved
@@ -151,34 +151,25 @@
         Nomatch:
 
         Args:
-<<<<<<< HEAD
             arg1 (int): Description of arg1
             arg2 (str or int): Description of arg2
             arg3 (str, optional): Description of arg3
             arg4 (str, optional, default=10): Description of arg4
             arg5 (str,optional,default=10): Description of arg5
             arg6 (str or int,optional,default = 10): Description of arg6
+            test_sequence: 2-dim numpy array of real numbers, size: N * D
+              - the test observation sequence.
+
+                  test_sequence =
+                  code
+
+              Continue.
             *args: passed around
-=======
-          arg1 (int): Description of arg1
-          arg2 (str or int): Description of arg2
-          test_sequence: 2-dim numpy array of real numbers, size: N * D
-            - the test observation sequence.
-
-                test_sequence =
-                code
-
-            Continue.
-          *args: passed around
 
         Returns:
             issue_10: description didn't work across multiple lines
                 if only a single item was listed. `inspect.cleandoc()`
                 somehow stripped the required extra indentation.
->>>>>>> 7500791b
-
-        Returns:
-            bool: Description of return value
 
         Raises:
             AttributeError: The ``Raises`` section is a list of all exceptions
