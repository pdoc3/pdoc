--- conflicted
+++ resolved
@@ -371,14 +371,6 @@
     warn(msg, DeprecationWarning, stacklevel=2)
 
 
-<<<<<<< HEAD
-_PANDOC_COMMAND = '''\
-pandoc --metadata=title:"MyProject Documentation"               \\
-       --from=markdown+abbreviations+tex_math_single_backslash  \\
-       --pdf-engine=xelatex --variable=mainfont:"DejaVu Sans"   \\
-       --toc --toc-depth=4 --output=pdf.pdf  pdf.md\
-'''
-=======
 def _generate_lunr_search(top_module: pdoc.Module,
                           index_docstrings: bool,
                           template_config: dict):
@@ -436,7 +428,6 @@
             '/search.mako', module=top_module, **template_config
         )
         f.write(rendered_template)
->>>>>>> 1014df6a
 
 
 def main(_args=None):
@@ -600,5 +591,13 @@
             sys.stdout.write(os.linesep * (1 + 2 * int(module != modules[-1])))
 
 
+_PANDOC_COMMAND = '''\
+pandoc --metadata=title:"MyProject Documentation"               \\
+       --from=markdown+abbreviations+tex_math_single_backslash  \\
+       --pdf-engine=xelatex --variable=mainfont:"DejaVu Sans"   \\
+       --toc --toc-depth=4 --output=pdf.pdf  pdf.md\
+'''
+
+
 if __name__ == "__main__":
     main(parser.parse_args())